apply plugin: 'com.android.application'

def testResultsFile = "testResults_"+UUID.randomUUID().toString()+".xml"
def scriptLocation = project.projectDir.getAbsolutePath(); //this is the location of THIS file
def testSrcDir = "../../sync-core/src/test/java/" // this is the location of your test code, relative to this file
def testConfig = convertTestSysPropsToHash()

android {
    def classes = findAllTestClasses(new File("$scriptLocation/$testSrcDir")).toString().replace("[","{").replace("]","}");

    compileSdkVersion 20
    buildToolsVersion "20.0.0"

    defaultConfig {
        applicationId "cloudant.com.androidtest"
        minSdkVersion 14
        targetSdkVersion 19
        versionCode 1
        versionName "1.0"
        buildConfigField "Class[]", "classToTests", "$classes"
        buildConfigField "String", "testOutputFile", "\"$testResultsFile\""
        buildConfigField "Class[]", "testExcludes", "{com.cloudant.common.SystemTest.class, com.cloudant.common.RequireRunningCouchDB.class, com.cloudant.common.PerformanceTest.class}"

        //pass test config as key value pairs

        buildConfigField "String[][]", "TEST_CONFIG", testConfig

    }

    productFlavors {
        standardTest{
            // we don't need to override the standard config
        }
        integrationTest {
            buildConfigField "Class[]", "testExcludes", "{com.cloudant.common.SystemTest.class, com.cloudant.common.PerformanceTest.class}"
        }
        performanceTest {
            buildConfigField "Class[]", "testExcludes", "{com.cloudant.common.SystemTest.class, com.cloudant.common.RequireRunningCouchDB.class}"
        }
        systemTest {
            buildConfigField "Class[]", "testExcludes", "{}"
        }
    }

    buildTypes {
        release {
            minifyEnabled false
            proguardFiles getDefaultProguardFile('proguard-android.txt'), 'proguard-rules.pro'
        }
        debug {

        }
    }

    sourceSets {
        main {
            java.srcDirs = ['src/main/java',
                            "$scriptLocation/../../sync-core/src/test/java/",
                            "$scriptLocation/../../sync-core/src/main/java/",
                            "$scriptLocation/../../sync-android/src/test/java/",
                            "$scriptLocation/../../sync-android/src/main/java/"]
        }
    }

    packagingOptions {
        exclude 'LICENSE.txt'
        exclude 'META-INF/LICENSE.txt'
        exclude 'META-INF/NOTICE.txt'

    }
}

dependencies {
    compile fileTree(dir: 'libs', include: ['*.jar'])
    // since our test harness is a standard android app which will run our tests,
    // we include the dependencies necessary for build and test here
    compile 'com.fasterxml.jackson.core:jackson-databind:2.1.1'
    compile 'com.google.guava:guava:15.0'
    compile 'commons-io:commons-io:2.4'
    compile 'commons-codec:commons-codec:1.9'
    compile 'org.hamcrest:hamcrest-library:1.3'
    compile 'junit:junit:4.11'
    compile 'org.mockito:mockito-core:1.9.5'
    compile 'org.apache.commons:commons-lang3:3.3.2'
    compile 'com.google.dexmaker:dexmaker-mockito:1.1'
    compile 'com.google.dexmaker:dexmaker:1.1'
    compile 'commons-validator:commons-validator:1.4.0'
    compile('org.objenesis:objenesis:2.1') {
        // the current version of objenesis which mockito depends on is buggy on android, so force a newer version
        force true
    }
<<<<<<< HEAD

    compile 'com.google.code.findbugs:jsr305:3.0.0' //this is needed for some versions of android

    compile files('src/main/jniLibs/sqlcipher.jar') //required sqlcipher lib

=======
    compile 'com.google.code.findbugs:jsr305:3.0.0'
    //this is needed for some versions of android
    compile files('src/main/jniLibs/sqlcipher.jar')
>>>>>>> ee9965fa
}

repositories {
    mavenLocal()
    mavenCentral()
}

task(uploadFixtures,type:Exec) {
    // need to upload the fixtures to the device/emulator external storage
    // this will work irrespective of current working directory due to use of $scriptLocation
    def android = "$System.env.ANDROID_HOME"
    commandLine "$android/platform-tools/adb","push", "-p", "$scriptLocation/../../fixture", "/sdcard/fixture"
}

def convertTestSysPropsToHash (){

    return "{" +
        System.properties
        .grep { prop -> prop.key.startsWith("test") }
        .collect(new ArrayList()) { prop -> "{\""+prop.key+"\",\""+ prop.value+"\"}"}
        .join(",") +
        "}"

}

def findAllTestClasses(File root){
    // get all the files in test directories
    def classNames =new ArrayList<String>()
    //Filter out anything that doesn't have a .java extension
    processDir(root, root).each { file ->
        if(file.matches(~/.*.java/)) {classNames.add(file.replaceAll(".java\$",".class"))} }
    return classNames;
}

// recursively process directories:
// for each file, get the trailing path/to/file.java (relative to root)
// and convert to a class name like path.to.file.class
def processDir(File root, File directory){

    def processedFiles =new ArrayList<String>()

    for(File f : directory.listFiles()){
        if(f.isDirectory()){
            def returned = processDir(root, f)
            processedFiles.addAll(returned)
        } else {
            def filePath = f.getAbsolutePath();
            def rootPath = root.getAbsolutePath();
            // we want to get the full path after the root
            def components = filePath.split("^"+rootPath+"/");
            if (components.length != 2)
                continue;
            def className = components[1].replace('/','.')
            processedFiles.add(className)
        }
    }

    return processedFiles
}

task(startTestApp,type:Exec,dependsOn:uploadFixtures){
    def android = "$System.env.ANDROID_HOME"
    commandLine "$android/platform-tools/adb","shell", "am", "start","-n", "cloudant.com.androidtest/.MyActivity"
}

task(waitForTestAppToFinishTests,dependsOn:startTestApp) << {

    def runAgain = true
    def android = "$System.env.ANDROID_HOME";

    while (runAgain) {

        def output = new ByteArrayOutputStream()
        exec {
            commandLine "$android/platform-tools/adb","pull", "-p", "/sdcard/$testResultsFile", "$project.buildDir.absolutePath/test-results/$testResultsFile"
            errorOutput = output
            ignoreExitValue = true
        }
        if (output.toString().contains("Transferring")) {
            runAgain = false
        } else {
            runAgain = true
            sleep(60*1000)
        }
    }
}<|MERGE_RESOLUTION|>--- conflicted
+++ resolved
@@ -72,34 +72,30 @@
 
 dependencies {
     compile fileTree(dir: 'libs', include: ['*.jar'])
+
     // since our test harness is a standard android app which will run our tests,
     // we include the dependencies necessary for build and test here
-    compile 'com.fasterxml.jackson.core:jackson-databind:2.1.1'
-    compile 'com.google.guava:guava:15.0'
-    compile 'commons-io:commons-io:2.4'
-    compile 'commons-codec:commons-codec:1.9'
-    compile 'org.hamcrest:hamcrest-library:1.3'
-    compile 'junit:junit:4.11'
-    compile 'org.mockito:mockito-core:1.9.5'
-    compile 'org.apache.commons:commons-lang3:3.3.2'
-    compile 'com.google.dexmaker:dexmaker-mockito:1.1'
-    compile 'com.google.dexmaker:dexmaker:1.1'
-    compile 'commons-validator:commons-validator:1.4.0'
-    compile('org.objenesis:objenesis:2.1') {
+
+    compile group: 'com.fasterxml.jackson.core', name: 'jackson-databind', version: '2.1.1'
+    compile group: 'com.google.guava', name: 'guava', version: '15.0'
+    compile group: 'commons-io', name: 'commons-io', version: '2.4'
+    compile group: 'commons-codec', name: 'commons-codec', version: '1.9'
+    compile group: 'org.hamcrest', name: 'hamcrest-library', version: '1.3'
+    compile group: 'junit', name: 'junit', version: '4.11'
+    compile group: 'org.mockito', name: 'mockito-core', version: '1.9.5'
+    compile group: 'org.apache.commons', name: 'commons-lang3', version: '3.3.2'
+    compile group: 'com.google.dexmaker', name: 'dexmaker-mockito', version: '1.1'
+    compile group: 'com.google.dexmaker', name: 'dexmaker', version: '1.1'
+    compile group: 'commons-validator', name: 'commons-validator', version: '1.4.0'
+
+    compile ('org.objenesis:objenesis:2.1'){
         // the current version of objenesis which mockito depends on is buggy on android, so force a newer version
         force true
     }
-<<<<<<< HEAD
 
     compile 'com.google.code.findbugs:jsr305:3.0.0' //this is needed for some versions of android
 
     compile files('src/main/jniLibs/sqlcipher.jar') //required sqlcipher lib
-
-=======
-    compile 'com.google.code.findbugs:jsr305:3.0.0'
-    //this is needed for some versions of android
-    compile files('src/main/jniLibs/sqlcipher.jar')
->>>>>>> ee9965fa
 }
 
 repositories {
