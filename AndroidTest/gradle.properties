# Project-wide Gradle settings.

# IDE (e.g. Android Studio) users:
# Settings specified in this file will override any Gradle settings
# configured through the IDE.

# For more details on how to configure your build environment visit
# http://www.gradle.org/docs/current/userguide/build_environment.html

# Specifies the JVM arguments used for the daemon process.
# The setting is particularly useful for tweaking memory settings.
# Default value: -Xmx10248m -XX:MaxPermSize=256m
# org.gradle.jvmargs=-Xmx2048m -XX:MaxPermSize=512m -XX:+HeapDumpOnOutOfMemoryError -Dfile.encoding=UTF-8
# If SQLCipher-based datastore is required, use the sqlcipher parameter:
# org.gradle.jvmargs=-Dtest.sqlcipher.passphrase=true
<<<<<<< HEAD
# For running tests under only one package use 'test.run-packages'
# TODO: Add comma option for running under multiple packages
=======
# For running tests under one or several packages use 'test.run-packages'
>>>>>>> 105efdee
# Example for running test cases under 'datastore' package:
# org.gradle.jvmargs=-Dtest.run-packages=datastore

# When configured, Gradle will run in incubating parallel mode.
# This option should only be used with decoupled projects. More details, visit
# http://www.gradle.org/docs/current/userguide/multi_project_builds.html#sec:decoupled_projects
# org.gradle.parallel=true<|MERGE_RESOLUTION|>--- conflicted
+++ resolved
@@ -13,12 +13,9 @@
 # org.gradle.jvmargs=-Xmx2048m -XX:MaxPermSize=512m -XX:+HeapDumpOnOutOfMemoryError -Dfile.encoding=UTF-8
 # If SQLCipher-based datastore is required, use the sqlcipher parameter:
 # org.gradle.jvmargs=-Dtest.sqlcipher.passphrase=true
-<<<<<<< HEAD
 # For running tests under only one package use 'test.run-packages'
 # TODO: Add comma option for running under multiple packages
-=======
 # For running tests under one or several packages use 'test.run-packages'
->>>>>>> 105efdee
 # Example for running test cases under 'datastore' package:
 # org.gradle.jvmargs=-Dtest.run-packages=datastore
 
