/**
 * Original iOS version by  Jens Alfke, ported to Android by Marty Schoch
 * Copyright (c) 2012 Couchbase, Inc. All rights reserved.
 *
 * Modifications for this distribution by Cloudant, Inc., Copyright (c) 2013 Cloudant, Inc.
 *
 * Licensed under the Apache License, Version 2.0 (the "License"); you may not use this file
 * except in compliance with the License. You may obtain a copy of the License at
 *
 * http://www.apache.org/licenses/LICENSE-2.0
 *
 * Unless required by applicable law or agreed to in writing, software distributed under the
 * License is distributed on an "AS IS" BASIS, WITHOUT WARRANTIES OR CONDITIONS OF ANY KIND,
 * either express or implied. See the License for the specific language governing permissions
 * and limitations under the License.
 */

package com.cloudant.sync.sqlite;

import com.cloudant.android.encryption.KeyProvider;
import com.cloudant.sync.util.Misc;
import com.google.common.base.Preconditions;

import java.io.File;
import java.io.IOException;
import java.lang.reflect.Method;
import java.sql.SQLException;
import java.util.logging.Level;
import java.util.logging.Logger;

/**
 * Factory class to create @{link SQLDatabase}, and update schema
 */
public class SQLDatabaseFactory {

    private final static Logger logger = Logger.getLogger(SQLDatabaseFactory.class.getCanonicalName());

    public static SQLDatabase createSQLDatabase(String dbFilename) throws IOException {

        makeSureFileExists(dbFilename);
        if(Misc.isRunningOnAndroid()) {
            try {
                Class c = Class.forName("com.cloudant.sync.sqlite.android.AndroidSQLite");

                Method m = c.getMethod("createAndroidSQLite",String.class);
                return (SQLDatabase)m.invoke(null,dbFilename);

            } catch (Exception e) {
                logger.log(Level.SEVERE, "Failed to load database module", e);
                return null;
            }
        } else {
            try {
                Class c = Class.forName("com.cloudant.sync.sqlite.sqlite4java.SQLiteWrapper");
                Method m = c.getMethod("openSQLiteWrapper", String.class);
                return (SQLDatabase)m.invoke(null, dbFilename);

            } catch (Exception e) {
                logger.log(Level.SEVERE,"Failed to load database module",e);
                return null;
            }
        }

    }

    /**
     * SQLCipher-based implementation for creating database.
     * @param dbFilename full file path of the db file
     * @param provider Key provider object storing the SQLCipher key
     * @return {@code SQLDatabase} for the given filename
     * @throws IOException if the file does not exists, and also
     *         can not be created
     */
    public static SQLDatabase createSQLDatabase(String dbFilename, KeyProvider provider) throws IOException {

        makeSureFileExists(dbFilename);
        if(Misc.isRunningOnAndroid()) {
            try {
                //Load class to create SQLCipher-based database
                Class c = Class.forName("com.cloudant.sync.sqlite.android.AndroidSQLCipherSQLite");

                Method m = c.getMethod("createAndroidSQLite", String.class, KeyProvider.class);
                return (SQLDatabase)m.invoke(null, new Object[]{dbFilename, provider});

            } catch (Exception e) {
                logger.log(Level.SEVERE, "Failed to load database module", e);
                return null;
            }
        } else {
            //Currently, no implementation for Java SE
            throw new IOException("No SQLCipher-based database implementation for Java SE");
        }

    }

    /**
     * Return {@code SQLDatabase} for the given dbFilename
     *
     * @param dbFilename full file path of the db file
     * @return {@code SQLDatabase} for the give filename
     * @throws IOException if the file does not exists, and also
     *         can not be created
     */
    public static SQLDatabase openSqlDatabase(String dbFilename) throws IOException {
        makeSureFileExists(dbFilename);
        if(Misc.isRunningOnAndroid()) {
            try {
                Class c = Class.forName("com.cloudant.sync.sqlite.android.AndroidSQLite");
                Method m = c.getMethod("createAndroidSQLite", String.class);
                return (SQLDatabase)m.invoke(null, dbFilename);
            } catch (Exception e) {
                logger.log(Level.SEVERE, "Failed to load database module", e);
                return null;
            }
        } else {
            try {
                Class c = Class.forName("com.cloudant.sync.sqlite.sqlite4java.SQLiteWrapper");
                Method m = c.getMethod("openSQLiteWrapper", String.class);
                return (SQLDatabase)m.invoke(null, dbFilename);
            } catch (Exception e) {
                logger.log(Level.SEVERE, "Failed to load database module", e);
                return null;
            }
        }
    }

    /**
     * SQLCipher-based implementation for opening database.
     * @param dbFilename full file path of the db file
     * @param provider Key provider object storing the SQLCipher key
     * @return {@code SQLDatabase} for the given filename
     * @throws IOException if the file does not exists, and also
     *         can not be created
     */
    public static SQLDatabase openSqlDatabase(String dbFilename, KeyProvider provider) throws IOException {
        makeSureFileExists(dbFilename);
<<<<<<< HEAD
        if(Misc.isRunningOnAndroid()) {
            try {
                //Load class for opening SQLCipher-based database
=======

        if(Misc.isRunningOnAndroid()) {
            try {
                //Load class to open SQLCipher-based database
>>>>>>> ee9965fa
                Class c = Class.forName("com.cloudant.sync.sqlite.android.AndroidSQLCipherSQLite");

                Method m = c.getMethod("openAndroidSQLite", String.class, KeyProvider.class);
                return (SQLDatabase)m.invoke(null, new Object[]{dbFilename, provider});

            } catch (Exception e) {
                e.printStackTrace();
                return null;
            }
        } else {
            //Currently, no implementation for Java SE
            throw new IOException("No SQLCipher-based database implementation for Java SE");
        }
    }

    /**
     * <p>Update schema for give {@code SQLDatabase}</p>
     *
     * <p>Each input schema has a version, if the database's version is
     * smaller in the schema version, the schema statements are executed.</p>
     *
     * <p>SQLDatabase's version is defined as:</p>
     *
     * <pre>    PRAGMA user_version;</pre>
     *
     * <p>In the schema statements, it must contains statement to update
     * database version:</p>
     *
     * <pre>    PRAGMA user_version = version</pre>
     *
     *
     * @param database
     * @param schema
     * @param version
     * @throws SQLException
     *
     * @see com.cloudant.sync.sqlite.SQLDatabase#getVersion()
     */
    public static void updateSchema(SQLDatabase database, String[] schema, int version)
            throws SQLException {
        Preconditions.checkArgument(version > 0, "Schema version number must be positive");

        // Stuff we need to do every time the database opens because it is not
        // persistent in sqlite
        database.execSQL("PRAGMA foreign_keys = ON;");
        int dbVersion = database.getVersion();
        if(dbVersion < version) {
            executeStatements(database, schema, version);
        }
    }

    private static int executeStatements(SQLDatabase database, String[] statements, int version)
            throws SQLException {
        database.beginTransaction();
        try {
            for (String statement : statements) {
                database.execSQL(statement);
            }
            database.execSQL("PRAGMA user_version = " + version + ";");

            database.setTransactionSuccessful();
            return database.getVersion();
        } finally {
            database.endTransaction();
        }
    }

    private static void makeSureFileExists(String dbFilename) throws IOException {
        File dbFile = new File(dbFilename);
        File dbDir = dbFile.getParentFile();
        if(!dbDir.exists()) {
            if(!dbDir.mkdirs()) {
                throw new IOException("Can not create the directory for datastore.");
            }
        }
        if (!dbFile.exists()) {
            dbFile.createNewFile();
        }
    }
}<|MERGE_RESOLUTION|>--- conflicted
+++ resolved
@@ -134,16 +134,9 @@
      */
     public static SQLDatabase openSqlDatabase(String dbFilename, KeyProvider provider) throws IOException {
         makeSureFileExists(dbFilename);
-<<<<<<< HEAD
         if(Misc.isRunningOnAndroid()) {
             try {
                 //Load class for opening SQLCipher-based database
-=======
-
-        if(Misc.isRunningOnAndroid()) {
-            try {
-                //Load class to open SQLCipher-based database
->>>>>>> ee9965fa
                 Class c = Class.forName("com.cloudant.sync.sqlite.android.AndroidSQLCipherSQLite");
 
                 Method m = c.getMethod("openAndroidSQLite", String.class, KeyProvider.class);
@@ -180,7 +173,7 @@
      * @param version
      * @throws SQLException
      *
-     * @see com.cloudant.sync.sqlite.SQLDatabase#getVersion()
+     * @see SQLDatabase#getVersion()
      */
     public static void updateSchema(SQLDatabase database, String[] schema, int version)
             throws SQLException {
